server: irc.afternet.org  # The server to connect to.
nick: jamician  # The bot's nickname.
prefix: '!'  # All commands will begin with this prefix.


client:  # Options passed to the IRC client.
  channels: ['#alakajam']
  autoConnect: true
  userName: Jamician
  realName: Alakajam.com bot, AKA "Jamician"


admin:  # Administration config.
  users: []  # A list of friendly IRC users.
  blockList: []  # A list of mean IRC users.
  password: muffins  # A strong password.


api:  # API endpoints, listed by command.
  timeleft: &featuredEvent 'https://alakajam.com/api/featuredEvent'
  panic: *featuredEvent
  random: *featuredEvent
  find: 'https://alakajam.com/api/user/{{user}}/latestEntry'


commands:
  panic:
    messages:
      - "Just {{time}} left. Get a move on!"
      - "{{time}} to get your asses in gear!"
      - "Come on, you can do it! {{time}} left!"
      - "{{time}} left to perfect your masterpiece!"
<<<<<<< HEAD
      - "{{time}} left. PANIC! \\D:/"
      - "Dreams will be crushed in {{time}} and counting."
=======
      - "{{time}} left. PANIC! \:D/"
      - "Dreams will be crushed in {{time}} and counting."
  random:
    pending: "{{event.title}} has not started yet"
    empty: "No entries for {{event.title}}"
    entry: >
      Random entry for {{event.title|safe}}: '{{entry.title|safe}}'
      by {{ entry.users | join(', ','title') | safe }}:
      https://alakajam.com/{{entry.event_name}}/{{entry.id}}
>>>>>>> ef46307c
<|MERGE_RESOLUTION|>--- conflicted
+++ resolved
@@ -30,11 +30,7 @@
       - "{{time}} to get your asses in gear!"
       - "Come on, you can do it! {{time}} left!"
       - "{{time}} left to perfect your masterpiece!"
-<<<<<<< HEAD
       - "{{time}} left. PANIC! \\D:/"
-      - "Dreams will be crushed in {{time}} and counting."
-=======
-      - "{{time}} left. PANIC! \:D/"
       - "Dreams will be crushed in {{time}} and counting."
   random:
     pending: "{{event.title}} has not started yet"
@@ -42,5 +38,4 @@
     entry: >
       Random entry for {{event.title|safe}}: '{{entry.title|safe}}'
       by {{ entry.users | join(', ','title') | safe }}:
-      https://alakajam.com/{{entry.event_name}}/{{entry.id}}
->>>>>>> ef46307c
+      https://alakajam.com/{{entry.event_name}}/{{entry.id}}